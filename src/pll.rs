use crate::tools::{unchecked_shl, unchecked_shr};
use serde::{Deserialize, Serialize};

/// Type-II, sampled phase, discrete time PLL
///
/// This PLL tracks the frequency and phase of an input signal with respect to the sampling clock.
/// The open loop transfer function is I^2,I from input phase to output phase and P,I from input
/// phase to output frequency.
///
/// The transfer functions (for phase and frequency) contain an additional zero at Nyquist.
///
/// The PLL locks to any frequency (i.e. it locks to the alias in the first Nyquist zone) and is
/// stable for any gain (1 <= shift <= 30). It has a single parameter that determines the loop
/// bandwidth in octave steps. The gain can be changed freely between updates.
///
/// The frequency and phase settling time constants for a frequency/phase jump are `1 << shift`
/// update cycles. The loop bandwidth is `1/(2*pi*(1 << shift))` in units of the sample rate.
/// While the phase is being settled after settling the frequency, there is a typically very
/// small frequency overshoot.
///
/// All math is naturally wrapping 32 bit integer. Phase and frequency are understood modulo that
/// overflow in the first Nyquist zone. Expressing the IIR equations in other ways (e.g. single
/// (T)-DF-{I,II} biquad/IIR) would break on overflow (i.e. every cycle).
///
/// There are no floating point rounding errors here. But there is integer quantization/truncation
/// error of the `shift` lowest bits leading to a phase offset for very low gains. Truncation
/// bias is applied. Rounding is "half up". The phase truncation error can be removed very
/// efficiently by dithering.
///
/// This PLL does not unwrap phase slips accumulated during (frequency) lock acquisition.
/// This can and should be implemented elsewhere by unwrapping and scaling the input phase
/// and un-scaling and wrapping output phase and frequency. This then affects dynamic range,
/// gain, and noise accordingly.
///
/// The extension to I^3,I^2,I behavior to track chirps phase-accurately or to i64 data to
/// increase resolution for extremely narrowband applications is obvious.
#[derive(Copy, Clone, Default, Deserialize, Serialize)]
pub struct PLL {
    // last input phase
    x: i32,
    // filtered frequency
    f: i32,
    // filtered output phase
    y: i32,
}

impl PLL {
    /// Update the PLL with a new phase sample. This needs to be called (sampled) periodically.
    /// The signal's phase/frequency is reconstructed relative to the sampling period.
    ///
    /// Args:
    /// * `x`: New input phase sample or None if a sample has been missed.
    /// * `shift_frequency`: Frequency error scaling. The frequency gain per update is
    ///   `1/(1 << shift_frequency)`.
    /// * `shift_phase`: Phase error scaling. The phase gain is `1/(1 << shift_phase)`
    ///   per update. A good value is typically `shift_frequency - 1`.
    ///
    /// Returns:
<<<<<<< HEAD
    /// A tuple of instantaneous phase and frequency (the current phase increment).
    pub fn update(&mut self, x: Option<i32>, shift_frequency: u32, shift_phase: u32) -> (i32, i32) {
        debug_assert!((1..=30).contains(&shift_frequency));
        debug_assert!((1..=30).contains(&shift_phase));
        let f = if let Some(x) = x {
            let e = x.wrapping_sub(self.f);
            self.f = self.f.wrapping_add(unchecked_shr(
                unchecked_shl(1i32, shift_frequency - 1)
                    .wrapping_add(e)
                    .wrapping_sub(self.x),
                shift_frequency,
            ));
            self.x = x;
            self.f.wrapping_add(unchecked_shr(
                unchecked_shl(1i32, shift_phase - 1)
                    .wrapping_add(e)
                    .wrapping_sub(self.y),
                shift_phase,
            ))
=======
    /// A tuple of instantaneous phase and frequency estimates.
    pub fn update(&mut self, x: Option<i32>, shift_frequency: u32, shift_phase: u32) -> (i32, i32) {
        debug_assert!((1..=30).contains(&shift_frequency));
        debug_assert!((1..=30).contains(&shift_phase));
        if let Some(x) = x {
            let df = (1i32 << (shift_frequency - 1))
                .wrapping_add(x)
                .wrapping_sub(self.x)
                .wrapping_sub(self.f)
                >> shift_frequency;
            self.x = x;
            self.f = self.f.wrapping_add(df);
            let f = self.f.wrapping_sub(df >> 1);
            self.y = self.y.wrapping_add(f);
            let dy = (1i32 << (shift_phase - 1))
                .wrapping_add(x)
                .wrapping_sub(self.y)
                >> shift_phase;
            self.y = self.y.wrapping_add(dy);
            let y = self.y.wrapping_sub(dy >> 1);
            (y, f.wrapping_add(dy))
>>>>>>> 91a5d450
        } else {
            self.x = self.x.wrapping_add(self.f);
            self.y = self.y.wrapping_add(self.f);
            (self.y, self.f)
        }
    }

    /// Return the current phase estimate
    pub fn phase(&self) -> i32 {
        self.y
    }

    /// Return the current frequency estimate
    pub fn frequency(&self) -> i32 {
        self.f
    }
}

#[cfg(test)]
mod tests {
    use super::*;
    #[test]
    fn mini() {
        let mut p = PLL::default();
        let (y, f) = p.update(Some(0x10000), 8, 4);
        assert_eq!(y, 0x87c);
        assert_eq!(f, 0x1078);
    }

    #[test]
    fn converge() {
        let mut p = PLL::default();
        let f0 = 0x71f63049_i32;
        let shift = (10, 9);
        let n = 31 << shift.0 + 2;
        let mut x = 0i32;
        for i in 0..n {
            x = x.wrapping_add(f0);
            let (y, f) = p.update(Some(x), shift.0, shift.1);
            if i > n / 4 {
                // The remaining error would be removed by dithering.
                assert_eq!(f.wrapping_sub(f0).abs() <= 1 << 10, true);
            }
            if i > n / 2 {
                // The remaining error would be removed by dithering.
                assert_eq!(y.wrapping_sub(x).abs() < 1 << 18, true);
            }
        }
    }
}<|MERGE_RESOLUTION|>--- conflicted
+++ resolved
@@ -56,49 +56,29 @@
     ///   per update. A good value is typically `shift_frequency - 1`.
     ///
     /// Returns:
-<<<<<<< HEAD
-    /// A tuple of instantaneous phase and frequency (the current phase increment).
-    pub fn update(&mut self, x: Option<i32>, shift_frequency: u32, shift_phase: u32) -> (i32, i32) {
-        debug_assert!((1..=30).contains(&shift_frequency));
-        debug_assert!((1..=30).contains(&shift_phase));
-        let f = if let Some(x) = x {
-            let e = x.wrapping_sub(self.f);
-            self.f = self.f.wrapping_add(unchecked_shr(
-                unchecked_shl(1i32, shift_frequency - 1)
-                    .wrapping_add(e)
-                    .wrapping_sub(self.x),
-                shift_frequency,
-            ));
-            self.x = x;
-            self.f.wrapping_add(unchecked_shr(
-                unchecked_shl(1i32, shift_phase - 1)
-                    .wrapping_add(e)
-                    .wrapping_sub(self.y),
-                shift_phase,
-            ))
-=======
     /// A tuple of instantaneous phase and frequency estimates.
     pub fn update(&mut self, x: Option<i32>, shift_frequency: u32, shift_phase: u32) -> (i32, i32) {
         debug_assert!((1..=30).contains(&shift_frequency));
         debug_assert!((1..=30).contains(&shift_phase));
         if let Some(x) = x {
-            let df = (1i32 << (shift_frequency - 1))
+            let df = unchecked_shr(
+                unchecked_shl(1, shift_frequency - 1)
                 .wrapping_add(x)
                 .wrapping_sub(self.x)
-                .wrapping_sub(self.f)
-                >> shift_frequency;
+                .wrapping_sub(self.f),
+                shift_frequency);
             self.x = x;
             self.f = self.f.wrapping_add(df);
             let f = self.f.wrapping_sub(df >> 1);
             self.y = self.y.wrapping_add(f);
-            let dy = (1i32 << (shift_phase - 1))
+            let dy = unchecked_shr(
+                unchecked_shl(1, shift_phase - 1)
                 .wrapping_add(x)
-                .wrapping_sub(self.y)
-                >> shift_phase;
+                .wrapping_sub(self.y),
+                shift_phase);
             self.y = self.y.wrapping_add(dy);
             let y = self.y.wrapping_sub(dy >> 1);
             (y, f.wrapping_add(dy))
->>>>>>> 91a5d450
         } else {
             self.x = self.x.wrapping_add(self.f);
             self.y = self.y.wrapping_add(self.f);
